/*-
 * #%L
 * athena-dynamodb
 * %%
 * Copyright (C) 2019 Amazon Web Services
 * %%
 * Licensed under the Apache License, Version 2.0 (the "License");
 * you may not use this file except in compliance with the License.
 * You may obtain a copy of the License at
 *
 *      http://www.apache.org/licenses/LICENSE-2.0
 *
 * Unless required by applicable law or agreed to in writing, software
 * distributed under the License is distributed on an "AS IS" BASIS,
 * WITHOUT WARRANTIES OR CONDITIONS OF ANY KIND, either express or implied.
 * See the License for the specific language governing permissions and
 * limitations under the License.
 * #L%
 */
package com.amazonaws.athena.connectors.dynamodb;

import com.amazonaws.athena.connector.lambda.QueryStatusChecker;
import com.amazonaws.athena.connector.lambda.ThrottlingInvoker;
import com.amazonaws.athena.connector.lambda.data.Block;
import com.amazonaws.athena.connector.lambda.data.BlockSpiller;
import com.amazonaws.athena.connector.lambda.data.writers.GeneratedRowWriter;
import com.amazonaws.athena.connector.lambda.data.writers.extractors.Extractor;
import com.amazonaws.athena.connector.lambda.domain.Split;
import com.amazonaws.athena.connector.lambda.domain.predicate.Constraints;
import com.amazonaws.athena.connector.lambda.domain.predicate.QueryPlan;
import com.amazonaws.athena.connector.lambda.exceptions.AthenaConnectorException;
import com.amazonaws.athena.connector.lambda.handlers.RecordHandler;
import com.amazonaws.athena.connector.lambda.records.ReadRecordsRequest;
import com.amazonaws.athena.connector.lambda.security.FederatedIdentity;
import com.amazonaws.athena.connector.substrait.SubstraitRelUtils;
import com.amazonaws.athena.connector.substrait.model.SubstraitRelModel;
import com.amazonaws.athena.connectors.dynamodb.credentials.CrossAccountCredentialsProviderV2;
import com.amazonaws.athena.connectors.dynamodb.qpt.DDBQueryPassthrough;
import com.amazonaws.athena.connectors.dynamodb.resolver.DynamoDBFieldResolver;
import com.amazonaws.athena.connectors.dynamodb.util.DDBPredicateUtils;
import com.amazonaws.athena.connectors.dynamodb.util.DDBRecordMetadata;
import com.amazonaws.athena.connectors.dynamodb.util.DDBTypeUtils;
import com.fasterxml.jackson.core.type.TypeReference;
import com.fasterxml.jackson.databind.ObjectMapper;
import com.google.common.annotations.VisibleForTesting;
import com.google.common.cache.CacheBuilder;
import com.google.common.cache.CacheLoader;
import com.google.common.cache.LoadingCache;
import io.substrait.proto.FetchRel;
import io.substrait.proto.Plan;
import org.apache.arrow.vector.types.pojo.Field;
import org.apache.arrow.vector.types.pojo.Schema;
import org.apache.commons.lang3.tuple.Pair;
import org.slf4j.Logger;
import org.slf4j.LoggerFactory;
import software.amazon.awssdk.awscore.AwsRequestOverrideConfiguration;
import software.amazon.awssdk.enhanced.dynamodb.document.EnhancedDocument;
import software.amazon.awssdk.services.athena.AthenaClient;
import software.amazon.awssdk.services.dynamodb.DynamoDbClient;
import software.amazon.awssdk.services.dynamodb.model.AttributeValue;
import software.amazon.awssdk.services.dynamodb.model.ExecuteStatementRequest;
import software.amazon.awssdk.services.dynamodb.model.ExecuteStatementResponse;
import software.amazon.awssdk.services.dynamodb.model.QueryRequest;
import software.amazon.awssdk.services.dynamodb.model.QueryResponse;
import software.amazon.awssdk.services.dynamodb.model.ScanRequest;
import software.amazon.awssdk.services.dynamodb.model.ScanResponse;
import software.amazon.awssdk.services.glue.model.ErrorDetails;
import software.amazon.awssdk.services.glue.model.FederationSourceErrorCode;
import software.amazon.awssdk.services.s3.S3Client;
import software.amazon.awssdk.services.secretsmanager.SecretsManagerClient;

import java.io.IOException;
import java.util.ArrayList;
import java.util.HashMap;
import java.util.Iterator;
import java.util.List;
import java.util.Map;
import java.util.Optional;
import java.util.concurrent.ExecutionException;
import java.util.concurrent.TimeoutException;
import java.util.concurrent.atomic.AtomicReference;
import java.util.stream.Collectors;

import static com.amazonaws.athena.connectors.dynamodb.constants.DynamoDBConstants.EXPRESSION_NAMES_METADATA;
import static com.amazonaws.athena.connectors.dynamodb.constants.DynamoDBConstants.EXPRESSION_VALUES_METADATA;
import static com.amazonaws.athena.connectors.dynamodb.constants.DynamoDBConstants.HASH_KEY_NAME_METADATA;
import static com.amazonaws.athena.connectors.dynamodb.constants.DynamoDBConstants.INDEX_METADATA;
import static com.amazonaws.athena.connectors.dynamodb.constants.DynamoDBConstants.NON_KEY_FILTER_METADATA;
import static com.amazonaws.athena.connectors.dynamodb.constants.DynamoDBConstants.RANGE_KEY_FILTER_METADATA;
import static com.amazonaws.athena.connectors.dynamodb.constants.DynamoDBConstants.SEGMENT_COUNT_METADATA;
import static com.amazonaws.athena.connectors.dynamodb.constants.DynamoDBConstants.SEGMENT_ID_PROPERTY;
import static com.amazonaws.athena.connectors.dynamodb.constants.DynamoDBConstants.TABLE_METADATA;
import static com.amazonaws.athena.connectors.dynamodb.throttling.DynamoDBExceptionFilter.EXCEPTION_FILTER;
import static com.google.common.base.Preconditions.checkArgument;

/**
 * Handles data read record requests for the Athena DynamoDB Connector.
 * <p>
 * For more detail, please see the module's README.md, some notable characteristics of this class include:
 * <p>
 * 1. Reads and maps DynamoDB data for a specific split.  The split can either represent a single hash key
 * or a table scan segment.<br>
 * 2. Attempts to push down all predicates into DynamoDB to reduce read cost and bytes over the wire.
 */
public class DynamoDBRecordHandler
        extends RecordHandler
{
    private static final Logger logger = LoggerFactory.getLogger(DynamoDBRecordHandler.class);
    private static final String sourceType = "ddb";

    private static final String DISABLE_PROJECTION_AND_CASING_ENV = "disable_projection_and_casing";

    private static final String HASH_KEY_VALUE_ALIAS = ":hashKeyValue";

    private static final TypeReference<HashMap<String, String>> STRING_MAP_TYPE_REFERENCE = new TypeReference<HashMap<String, String>>() {};
    private static final TypeReference<HashMap<String, AttributeValue>> ATTRIBUTE_VALUE_MAP_TYPE_REFERENCE = new TypeReference<HashMap<String, AttributeValue>>() {};

    private final LoadingCache<String, ThrottlingInvoker> invokerCache;
    private final DynamoDbClient ddbClient;

    private final DDBQueryPassthrough queryPassthrough = new DDBQueryPassthrough();

    public DynamoDBRecordHandler(java.util.Map<String, String> configOptions)
    {
        super(sourceType, configOptions);
        this.ddbClient = DynamoDbClient.builder()
                .credentialsProvider(CrossAccountCredentialsProviderV2.getCrossAccountCredentialsIfPresent(configOptions, "DynamoDBMetadataHandler_CrossAccountRoleSession"))
                .build();
        this.invokerCache = CacheBuilder.newBuilder().build(
            new CacheLoader<String, ThrottlingInvoker>() {
                @Override
                public ThrottlingInvoker load(String tableName)
                        throws Exception
                {
                    return ThrottlingInvoker.newDefaultBuilder(EXCEPTION_FILTER, configOptions).build();
                }
            }
        );
    }

    @VisibleForTesting
    DynamoDBRecordHandler(DynamoDbClient ddbClient, S3Client amazonS3, SecretsManagerClient secretsManager, AthenaClient athena, String sourceType, java.util.Map<String, String> configOptions)
    {
        super(amazonS3, secretsManager, athena, sourceType, configOptions);
        this.ddbClient = ddbClient;
        this.invokerCache = CacheBuilder.newBuilder().build(
            new CacheLoader<String, ThrottlingInvoker>() {
                @Override
                public ThrottlingInvoker load(String tableName)
                        throws Exception
                {
                    return ThrottlingInvoker.newDefaultBuilder(EXCEPTION_FILTER, configOptions).build();
                }
            }
        );
    }

    /**
     * Reads data from DynamoDB by submitting either a Query or a Scan, depending
     * on the type of split, and includes any filters specified in the split.
     *
     * @see RecordHandler
     */
    @Override
    protected void readWithConstraint(BlockSpiller spiller, ReadRecordsRequest recordsRequest, QueryStatusChecker queryStatusChecker)
            throws ExecutionException
    {
        if (recordsRequest.getConstraints().isQueryPassThrough()) {
            logger.info("readWithConstraint for QueryPassthrough PartiQL Query");
            handleQueryPassthroughPartiQLQuery(spiller, recordsRequest, queryStatusChecker);
            return;
        }
        Split split = recordsRequest.getSplit();
        // use the property instead of the request table name because of case sensitivity
        String tableName = split.getProperty(TABLE_METADATA);
        invokerCache.get(tableName).setBlockSpiller(spiller);
        DDBRecordMetadata recordMetadata = new DDBRecordMetadata(recordsRequest.getSchema());

        String disableProjectionAndCasingEnvValue = configOptions.getOrDefault(DISABLE_PROJECTION_AND_CASING_ENV, "auto").toLowerCase();
        logger.info(DISABLE_PROJECTION_AND_CASING_ENV + " environment variable set to: " + disableProjectionAndCasingEnvValue);

        boolean disableProjectionAndCasing = false;
        if (disableProjectionAndCasingEnvValue.equals("always")) {
            // This is when the user wants to turn this on unconditionally to
            // solve their casing issues even when they do not have `set` or
            // `decimal` columns.
            disableProjectionAndCasing = true;
        }
        else { // *** We default to auto when the variable is not set ***
            // In the automatic case, we will try to mimic the behavior prior to the support of `set` and `decimal` types as much
            // as possible.
            //
            // Previously, when the user used a Glue Table and had `set` and `decimal` types present, the code would have failed over
            // to using internal type inference.
            // Internal type inferencing uses the original column names from DDB since it is doing a partial scan of the DDB table and is
            // therefore able to read the fields with casing.
            //
            // To mimic this behavior at a similar cost, we will just disable projection and casing, where we don't need an additional partial
            // table scan to infer types, because we are using the glue types.
            // The only side effect of this is increased network bandwidth usage and latency increase (DDB read units remains the same).
            // If the DDB Connector and DDB Table are within the same region, this does not cost the user anything extra.
            // Additionally in regards to bandwidth and latency, in many cases, this will be a wash because we avoid doing a partial table scan
            // for type inference in this situation now.
            //
            // If the user is using `columnMapping`, then we will assume that they have correctly mapped their column names, and we will not
            // disable projection and casing.
            disableProjectionAndCasing = recordMetadata.getGlueTableContainedPreviouslyUnsupportedTypes() && recordMetadata.getColumnNameMapping().isEmpty();
            logger.info("GlueTableContainedPreviouslyUnsupportedTypes: " + recordMetadata.getGlueTableContainedPreviouslyUnsupportedTypes());
            logger.info("ColumnNameMapping isEmpty: " + recordMetadata.getColumnNameMapping().isEmpty());
            logger.info("Resolving disableProjectionAndCasing to: " + disableProjectionAndCasing);
        }
        QueryPlan queryPlan = recordsRequest.getConstraints().getQueryPlan();
        FederatedIdentity federatedIdentity = recordsRequest.getIdentity();
        AwsRequestOverrideConfiguration overrideConfig = getRequestOverrideConfig(federatedIdentity.getConfigOptions());
        Plan plan = null;
        if (queryPlan != null) {
            plan = SubstraitRelUtils.deserializeSubstraitPlan(queryPlan.getSubstraitPlan());
        }

        Iterator<Map<String, AttributeValue>> itemIterator =
                getIterator(split, tableName, recordsRequest.getSchema(), recordsRequest.getConstraints(),
                        disableProjectionAndCasing, plan, overrideConfig);
        // Variable to determine limit can be applied or not, If applicable what is the limit value.
        Pair<Boolean, Integer> limitPair = getLimit(plan, recordsRequest.getConstraints());
        writeItemsToBlock(spiller, recordsRequest, queryStatusChecker, recordMetadata, itemIterator, disableProjectionAndCasing, limitPair);
    }

    private void handleQueryPassthroughPartiQLQuery(BlockSpiller spiller, ReadRecordsRequest recordsRequest, QueryStatusChecker queryStatusChecker)
    {
        if (!recordsRequest.getConstraints().isQueryPassThrough()) {
            throw new AthenaConnectorException("Attempting to readConstraints with Query Passthrough without PartiQL Query", ErrorDetails.builder().errorCode(FederationSourceErrorCode.INVALID_INPUT_EXCEPTION.toString()).build());
        }
        queryPassthrough.verify(recordsRequest.getConstraints().getQueryPassthroughArguments());

        DDBRecordMetadata recordMetadata = new DDBRecordMetadata(recordsRequest.getSchema());

        String partiQLStatement = recordsRequest.getConstraints().getQueryPassthroughArguments().get(DDBQueryPassthrough.QUERY);
        ExecuteStatementRequest executeStatementRequest =
                ExecuteStatementRequest.builder()
                        .statement(partiQLStatement)
                        .build();

        ExecuteStatementResponse response = ddbClient.executeStatement(executeStatementRequest);

        Iterator<Map<String, AttributeValue>> itemIterator = response.items().iterator();

        writeItemsToBlock(spiller, recordsRequest, queryStatusChecker, recordMetadata, itemIterator, false, Pair.of(false, -1));
    }

    private void writeItemsToBlock(
            BlockSpiller spiller,
            ReadRecordsRequest recordsRequest,
            QueryStatusChecker queryStatusChecker,
            DDBRecordMetadata recordMetadata,
            Iterator<Map<String, AttributeValue>> itemIterator,
            boolean disableProjectionAndCasing,
            Pair<Boolean, Integer> limitPair)
    {
        DynamoDBFieldResolver resolver = new DynamoDBFieldResolver(recordMetadata);

        String disableProjectionAndCasingEnvValue = configOptions.getOrDefault(DISABLE_PROJECTION_AND_CASING_ENV, "auto").toLowerCase();
        logger.info(DISABLE_PROJECTION_AND_CASING_ENV + " environment variable set to: " + disableProjectionAndCasingEnvValue);

        GeneratedRowWriter.RowWriterBuilder rowWriterBuilder = GeneratedRowWriter.newBuilder(recordsRequest.getConstraints());
        //register extract and field writer factory for each field.
        for (Field next : recordsRequest.getSchema().getFields()) {
            Optional<Extractor> extractor = DDBTypeUtils.makeExtractor(next, recordMetadata, disableProjectionAndCasing);
            //generate extractor for supported data types
            if (extractor.isPresent()) {
                rowWriterBuilder.withExtractor(next.getName(), extractor.get());
            }
            else {
                //generate field writer factor for complex data types.
                rowWriterBuilder.withFieldWriterFactory(next.getName(), DDBTypeUtils.makeFactory(next, recordMetadata, resolver, disableProjectionAndCasing));
            }
        }

        GeneratedRowWriter rowWriter = rowWriterBuilder.build();
        long numRows = 0;
        while (itemIterator.hasNext()) {
            if (!queryStatusChecker.isQueryRunning()) {
                // we can stop processing because the query waiting for this data has already terminated
                return;
            }

            Map<String, AttributeValue> item = itemIterator.next();
            if (item == null) {
                // this can happen regardless of the hasNext() check above for the very first iteration since itemIterator
                // had not made any DDB calls yet and there may be zero items returned when it does
                continue;
            }
            spiller.writeRows((Block block, int rowNum) -> rowWriter.writeRow(block, rowNum, item) ? 1 : 0);
            numRows++;
            // If limit is enabled and records fetched is greater than limit, We can stop execution.
            if (limitPair.getLeft() && numRows >= limitPair.getRight()) {
                return;
            }
        }
        logger.info("readWithConstraint: numRows[{}]", numRows);
    }

<<<<<<< HEAD
    private boolean canApplyLimit(Constraints constraints,
=======
    private Optional<Integer> canApplyLimit(Constraints constraints,
>>>>>>> 689761f6
                                  SubstraitRelModel substraitRelModel,
                                  boolean useQueryPlan)
    {
        if (useQueryPlan) {
            if (substraitRelModel.getSortRel() == null && substraitRelModel.getFetchRel() != null) {
<<<<<<< HEAD
                int limit = getLimit(substraitRelModel);
                return limit > 0;
            }
            return false;
        }
        return constraints.hasLimit() && !constraints.hasNonEmptyOrderByClause();
=======
                FetchRel fetchRel = substraitRelModel.getFetchRel();
                int limit = (int) fetchRel.getCount();
                return Optional.of(limit);
            }
            return Optional.empty();
        }
        if (constraints.hasLimit() && !constraints.hasNonEmptyOrderByClause()) {
            return Optional.of((int) constraints.getLimit());
        }
        return Optional.empty();
>>>>>>> 689761f6
    }

    private int getLimit(SubstraitRelModel substraitRelModel)
    {
        FetchRel fetchRel = substraitRelModel.getFetchRel();
        return (int) fetchRel.getCount();
    }

    private boolean rangeFilterHasIn(String rangeKeyFilter) 
    {
        String[] filterArray = rangeKeyFilter.split(" ");
        return (filterArray.length >= 3) && (filterArray[1].equals("IN"));
    }

    private List<String> getRangeValues(String rangeKeyFilter) 
    {
        List<String> rangeValues = new ArrayList<>();  
        if (rangeKeyFilter == null) {
            return rangeValues;
        }
  
        String[] splitFilter = rangeKeyFilter.split(" ");
        if (splitFilter.length >= 3 && splitFilter[1].equals("IN")) {
            String[] splitValues = splitFilter[2].replaceFirst("\\(", "").replaceAll("\\)$", "").split(",");
            for (String value : splitValues) {
                rangeValues.add(value);
            }
        }
        return rangeValues;
    }

    private boolean isQueryRequest(Split split)
    {
        return split.getProperty(SEGMENT_ID_PROPERTY) == null;
    }

    /*
    Converts a split into a Query
     */
    private QueryRequest buildQueryRequest(Split split, String tableName, Schema schema,
                                           boolean disableProjectionAndCasing,
                                           Map<String, AttributeValue> exclusiveStartKey,
                                           AwsRequestOverrideConfiguration overrideConfiguration,
                                           Pair<Boolean, Integer> limitPair)
    {
        validateExpectedMetadata(split.getProperties());
        // prepare filters
        String rangeKeyFilter = split.getProperty(RANGE_KEY_FILTER_METADATA);
        String nonKeyFilter = split.getProperty(NON_KEY_FILTER_METADATA);
        Map<String, String> expressionAttributeNames = new HashMap<>();
        Map<String, AttributeValue> expressionAttributeValues = new HashMap<>();
        if (rangeKeyFilter != null || nonKeyFilter != null) {
            try {
                ObjectMapper objectMapper = new ObjectMapper();
                expressionAttributeNames.putAll(objectMapper.readValue(split.getProperty(EXPRESSION_NAMES_METADATA), STRING_MAP_TYPE_REFERENCE));
                expressionAttributeValues.putAll(EnhancedDocument.fromJson(split.getProperty(EXPRESSION_VALUES_METADATA)).toMap());
            }
            catch (IOException e) {
                throw new AthenaConnectorException(e.getMessage(), ErrorDetails.builder().errorCode(FederationSourceErrorCode.INTERNAL_SERVICE_EXCEPTION.toString()).build());
            }
        }

        // Only read columns that are needed in the query
        String projectionExpression = disableProjectionAndCasing ? null : schema.getFields()
                .stream()
                .map(field -> {
                    String aliasedName = DDBPredicateUtils.aliasColumn(field.getName());
                    expressionAttributeNames.put(aliasedName, field.getName());
                    return aliasedName;
                })
                .collect(Collectors.joining(","));

        // prepare key condition expression
        String indexName = split.getProperty(INDEX_METADATA);
        String hashKeyName = split.getProperty(HASH_KEY_NAME_METADATA);
        String hashKeyAlias = DDBPredicateUtils.aliasColumn(hashKeyName);
        String keyConditionExpression = hashKeyAlias + " = " + HASH_KEY_VALUE_ALIAS;
        if (rangeKeyFilter != null) {
            if (rangeFilterHasIn(rangeKeyFilter)) {
                List<String> rangeKeyValues = getRangeValues(rangeKeyFilter);
                for (String value : rangeKeyValues) {
                    expressionAttributeValues.remove(value);
                }
            }
            else {
                keyConditionExpression += " AND " + rangeKeyFilter;
            }
        }
        expressionAttributeNames.put(hashKeyAlias, hashKeyName);

        AttributeValue hashKeyAttribute = DDBTypeUtils.jsonToAttributeValue(split.getProperty(hashKeyName), hashKeyName);
        expressionAttributeValues.put(HASH_KEY_VALUE_ALIAS, hashKeyAttribute);

        QueryRequest.Builder queryRequestBuilder = QueryRequest.builder()
                .tableName(tableName)
                .indexName(indexName)
                .keyConditionExpression(keyConditionExpression)
                .filterExpression(nonKeyFilter)
                .expressionAttributeNames(expressionAttributeNames)
                .expressionAttributeValues(expressionAttributeValues)
                .projectionExpression(projectionExpression)
                .overrideConfiguration(overrideConfiguration)
                .exclusiveStartKey(exclusiveStartKey);

        boolean limitPresent = limitPair.getLeft();
        if (limitPresent) {
            queryRequestBuilder.limit(limitPair.getRight());
        }
        return queryRequestBuilder.build();
    }

    /*
    Converts a split into a Scan Request
    */
    private ScanRequest buildScanRequest(Split split, String tableName, Schema schema,
                                         boolean disableProjectionAndCasing,
                                         Map<String, AttributeValue> exclusiveStartKey,
                                         AwsRequestOverrideConfiguration overrideConfiguration,
                                         Pair<Boolean, Integer> limitPair)
    {
        validateExpectedMetadata(split.getProperties());
        // prepare filters
        String rangeKeyFilter = split.getProperty(RANGE_KEY_FILTER_METADATA);
        String nonKeyFilter = split.getProperty(NON_KEY_FILTER_METADATA);
        Map<String, String> expressionAttributeNames = new HashMap<>();
        Map<String, AttributeValue> expressionAttributeValues = new HashMap<>();
        if (rangeKeyFilter != null || nonKeyFilter != null) {
            try {
                ObjectMapper objectMapper = new ObjectMapper();
                expressionAttributeNames.putAll(objectMapper.readValue(split.getProperty(EXPRESSION_NAMES_METADATA), STRING_MAP_TYPE_REFERENCE));
                expressionAttributeValues.putAll(EnhancedDocument.fromJson(split.getProperty(EXPRESSION_VALUES_METADATA)).toMap());
            }
            catch (IOException e) {
                throw new AthenaConnectorException(e.getMessage(), ErrorDetails.builder().errorCode(FederationSourceErrorCode.INTERNAL_SERVICE_EXCEPTION.toString()).build());
            }
        }

        // Only read columns that are needed in the query
        String projectionExpression = disableProjectionAndCasing ? null : schema.getFields()
                .stream()
                .map(field -> {
                    String aliasedName = DDBPredicateUtils.aliasColumn(field.getName());
                    expressionAttributeNames.put(aliasedName, field.getName());
                    return aliasedName;
                })
                .collect(Collectors.joining(","));

        int segmentId = Integer.parseInt(split.getProperty(SEGMENT_ID_PROPERTY));
        int segmentCount = Integer.parseInt(split.getProperty(SEGMENT_COUNT_METADATA));

        ScanRequest.Builder scanRequestBuilder = ScanRequest.builder()
                .tableName(tableName)
                .segment(segmentId)
                .totalSegments(segmentCount)
                .filterExpression(nonKeyFilter)
                .expressionAttributeNames(expressionAttributeNames.isEmpty() ? null : expressionAttributeNames)
                .expressionAttributeValues(expressionAttributeValues.isEmpty() ? null : expressionAttributeValues)
                .projectionExpression(projectionExpression)
                .overrideConfiguration(overrideConfiguration)
                .exclusiveStartKey(exclusiveStartKey);
        boolean limitPresent = limitPair.getLeft();
        if (limitPresent) {
            scanRequestBuilder.limit(limitPair.getRight());
        }
        return scanRequestBuilder.build();
    }

    /*
    Creates an iterator that can iterate through a Query or Scan, sending paginated requests as necessary
     */
    private Iterator<Map<String, AttributeValue>> getIterator(Split split, String tableName, Schema schema,
                                                              Constraints constraints, boolean disableProjectionAndCasing,
                                                              Plan plan, AwsRequestOverrideConfiguration requestOverrideConfiguration)
    {
        return new Iterator<Map<String, AttributeValue>>() {
            AtomicReference<Map<String, AttributeValue>> lastKeyEvaluated = new AtomicReference<>();
            AtomicReference<Iterator<Map<String, AttributeValue>>> currentPageIterator = new AtomicReference<>();

            @Override
            public boolean hasNext()
            {
                return currentPageIterator.get() == null
                        || currentPageIterator.get().hasNext()
                        || ((lastKeyEvaluated.get() != null && !lastKeyEvaluated.get().isEmpty()));
            }

            @Override
            public Map<String, AttributeValue> next()
            {
                if (currentPageIterator.get() != null && currentPageIterator.get().hasNext()) {
                    return currentPageIterator.get().next();
                }
                // Variable to determine limit can be applied or not, If applicable what is the limit value.
                Pair<Boolean, Integer> limitPair = getLimit(plan, constraints);
                Iterator<Map<String, AttributeValue>> iterator;
                try {
                    if (isQueryRequest(split)) {
                        QueryRequest request = buildQueryRequest(split, tableName, schema,
                                disableProjectionAndCasing, lastKeyEvaluated.get(),  requestOverrideConfiguration, limitPair);
                        logger.info("Invoking DDB with Query request: {}", request);
                        QueryResponse response = invokerCache.get(tableName).invoke(() -> ddbClient.query(request));
                        lastKeyEvaluated.set(response.lastEvaluatedKey());
                        iterator = response.items().iterator();
                    }
                    else {
                        ScanRequest request = buildScanRequest(split, tableName, schema,
                                 disableProjectionAndCasing, lastKeyEvaluated.get(), requestOverrideConfiguration, limitPair);
                        logger.info("Invoking DDB with Scan request: {}", request);
                        ScanResponse response = invokerCache.get(tableName).invoke(() -> ddbClient.scan(request));
                        lastKeyEvaluated.set(response.lastEvaluatedKey());
                        iterator = response.items().iterator();
                    }
                }
                catch (TimeoutException | ExecutionException e) {
                    throw new AthenaConnectorException(e.getMessage(), ErrorDetails.builder().errorCode(FederationSourceErrorCode.OPERATION_TIMEOUT_EXCEPTION.toString()).build());
                }
                currentPageIterator.set(iterator);
                if (iterator.hasNext()) {
                    return iterator.next();
                }
                else {
                    return null;
                }
            }
        };
    }

    /*
    Validates that the required metadata is present for split processing
     */
    private void validateExpectedMetadata(Map<String, String> metadata)
    {
        boolean isQuery = !metadata.containsKey(SEGMENT_ID_PROPERTY);
        if (isQuery) {
            checkArgument(metadata.containsKey(HASH_KEY_NAME_METADATA), "Split missing expected metadata [%s]", HASH_KEY_NAME_METADATA);
        }
        else {
            checkArgument(metadata.containsKey(SEGMENT_COUNT_METADATA), "Split missing expected metadata [%s]", SEGMENT_COUNT_METADATA);
        }
        if (metadata.containsKey(RANGE_KEY_FILTER_METADATA) || metadata.containsKey(NON_KEY_FILTER_METADATA)) {
            checkArgument(metadata.containsKey(EXPRESSION_NAMES_METADATA), "Split missing expected metadata [%s] when filters are present", EXPRESSION_NAMES_METADATA);
            checkArgument(metadata.containsKey(EXPRESSION_VALUES_METADATA), "Split missing expected metadata [%s] when filters are present", EXPRESSION_VALUES_METADATA);
        }
    }

    private Pair<Boolean, Integer> getLimit(Plan  plan, Constraints constraints)
    {
        SubstraitRelModel substraitRelModel = null;
        boolean useQueryPlan = false;
        if (plan != null) {
            substraitRelModel = SubstraitRelModel.buildSubstraitRelModel(plan.getRelations(0).getRoot().getInput());
            useQueryPlan = true;
        }
<<<<<<< HEAD
        if (canApplyLimit(constraints, substraitRelModel, useQueryPlan)) {
            if (useQueryPlan) {
                int limit = getLimit(substraitRelModel);
                return Pair.of(true, limit);
            }
            else {
                return Pair.of(true, (int) constraints.getLimit());
            }
=======
        Optional<Integer> optionalLimit = canApplyLimit(constraints, substraitRelModel, useQueryPlan);
        if (optionalLimit.isPresent()) {
            return Pair.of(true, optionalLimit.get());
>>>>>>> 689761f6
        }
        return Pair.of(false, -1);
    }
}<|MERGE_RESOLUTION|>--- conflicted
+++ resolved
@@ -299,24 +299,12 @@
         logger.info("readWithConstraint: numRows[{}]", numRows);
     }
 
-<<<<<<< HEAD
-    private boolean canApplyLimit(Constraints constraints,
-=======
     private Optional<Integer> canApplyLimit(Constraints constraints,
->>>>>>> 689761f6
                                   SubstraitRelModel substraitRelModel,
                                   boolean useQueryPlan)
     {
         if (useQueryPlan) {
             if (substraitRelModel.getSortRel() == null && substraitRelModel.getFetchRel() != null) {
-<<<<<<< HEAD
-                int limit = getLimit(substraitRelModel);
-                return limit > 0;
-            }
-            return false;
-        }
-        return constraints.hasLimit() && !constraints.hasNonEmptyOrderByClause();
-=======
                 FetchRel fetchRel = substraitRelModel.getFetchRel();
                 int limit = (int) fetchRel.getCount();
                 return Optional.of(limit);
@@ -327,13 +315,6 @@
             return Optional.of((int) constraints.getLimit());
         }
         return Optional.empty();
->>>>>>> 689761f6
-    }
-
-    private int getLimit(SubstraitRelModel substraitRelModel)
-    {
-        FetchRel fetchRel = substraitRelModel.getFetchRel();
-        return (int) fetchRel.getCount();
     }
 
     private boolean rangeFilterHasIn(String rangeKeyFilter) 
@@ -581,20 +562,9 @@
             substraitRelModel = SubstraitRelModel.buildSubstraitRelModel(plan.getRelations(0).getRoot().getInput());
             useQueryPlan = true;
         }
-<<<<<<< HEAD
-        if (canApplyLimit(constraints, substraitRelModel, useQueryPlan)) {
-            if (useQueryPlan) {
-                int limit = getLimit(substraitRelModel);
-                return Pair.of(true, limit);
-            }
-            else {
-                return Pair.of(true, (int) constraints.getLimit());
-            }
-=======
         Optional<Integer> optionalLimit = canApplyLimit(constraints, substraitRelModel, useQueryPlan);
         if (optionalLimit.isPresent()) {
             return Pair.of(true, optionalLimit.get());
->>>>>>> 689761f6
         }
         return Pair.of(false, -1);
     }
