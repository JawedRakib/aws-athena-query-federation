/*-
 * #%L
 * athena-dynamodb
 * %%
 * Copyright (C) 2019 Amazon Web Services
 * %%
 * Licensed under the Apache License, Version 2.0 (the "License");
 * you may not use this file except in compliance with the License.
 * You may obtain a copy of the License at
 *
 *      http://www.apache.org/licenses/LICENSE-2.0
 *
 * Unless required by applicable law or agreed to in writing, software
 * distributed under the License is distributed on an "AS IS" BASIS,
 * WITHOUT WARRANTIES OR CONDITIONS OF ANY KIND, either express or implied.
 * See the License for the specific language governing permissions and
 * limitations under the License.
 * #L%
 */
package com.amazonaws.athena.connectors.dynamodb;

import com.amazonaws.athena.connector.lambda.ThrottlingInvoker;
import com.amazonaws.athena.connector.lambda.domain.TableName;
import com.amazonaws.athena.connector.lambda.domain.predicate.QueryPlan;
import com.amazonaws.athena.connector.lambda.security.FederatedIdentity;
import com.amazonaws.athena.connectors.dynamodb.util.DDBTableUtils;
import com.amazonaws.athena.connectors.dynamodb.util.DDBTypeUtils;

import com.amazonaws.services.dynamodbv2.local.main.ServerRunner;
import com.amazonaws.services.dynamodbv2.local.server.DynamoDBProxyServer;

import com.google.common.collect.ImmutableList;
import com.google.common.collect.ImmutableMap;
import com.google.common.collect.ImmutableSet;
import org.apache.arrow.vector.types.pojo.Schema;
import org.apache.logging.log4j.Level;
import org.apache.logging.log4j.LogManager;
import org.apache.logging.log4j.core.config.Configurator;
import org.junit.AfterClass;
import org.junit.BeforeClass;

import software.amazon.awssdk.auth.credentials.AwsBasicCredentials;
import software.amazon.awssdk.auth.credentials.StaticCredentialsProvider;
import software.amazon.awssdk.core.SdkBytes;
import software.amazon.awssdk.core.waiters.WaiterResponse;
import software.amazon.awssdk.http.urlconnection.UrlConnectionHttpClient;
import software.amazon.awssdk.regions.Region;
import software.amazon.awssdk.services.dynamodb.DynamoDbClient;
import software.amazon.awssdk.services.dynamodb.model.AttributeDefinition;
import software.amazon.awssdk.services.dynamodb.model.AttributeValue;
import software.amazon.awssdk.services.dynamodb.model.BatchWriteItemRequest;
import software.amazon.awssdk.services.dynamodb.model.BatchWriteItemResponse;
import software.amazon.awssdk.services.dynamodb.model.CreateGlobalSecondaryIndexAction;
import software.amazon.awssdk.services.dynamodb.model.CreateTableRequest;
import software.amazon.awssdk.services.dynamodb.model.CreateTableResponse;
import software.amazon.awssdk.services.dynamodb.model.DescribeTableRequest;
import software.amazon.awssdk.services.dynamodb.model.DescribeTableResponse;
import software.amazon.awssdk.services.dynamodb.model.DynamoDbException;
import software.amazon.awssdk.services.dynamodb.model.GlobalSecondaryIndexUpdate;
import software.amazon.awssdk.services.dynamodb.model.IndexStatus;
import software.amazon.awssdk.services.dynamodb.model.KeySchemaElement;
import software.amazon.awssdk.services.dynamodb.model.KeyType;
import software.amazon.awssdk.services.dynamodb.model.Projection;
import software.amazon.awssdk.services.dynamodb.model.ProjectionType;
import software.amazon.awssdk.services.dynamodb.model.ProvisionedThroughput;
import software.amazon.awssdk.services.dynamodb.model.PutRequest;
import software.amazon.awssdk.services.dynamodb.model.ScalarAttributeType;
import software.amazon.awssdk.services.dynamodb.model.UpdateTableRequest;
import software.amazon.awssdk.services.dynamodb.model.WriteRequest;
import software.amazon.awssdk.services.dynamodb.waiters.DynamoDbWaiter;

import java.net.URI;
import java.nio.ByteBuffer;
import java.sql.Timestamp;
import java.time.LocalDateTime;
import java.util.ArrayList;
import java.util.Collections;
import java.util.HashMap;
import java.util.List;
import java.util.Map;
import java.util.stream.Collectors;

import static com.amazonaws.athena.connectors.dynamodb.constants.DynamoDBConstants.DEFAULT_SCHEMA;
import static com.amazonaws.athena.connectors.dynamodb.throttling.DynamoDBExceptionFilter.EXCEPTION_FILTER;

public class TestBase
{
    protected FederatedIdentity TEST_IDENTITY = new FederatedIdentity("arn", "account", Collections.emptyMap(), Collections.emptyList(), Collections.emptyMap());
    protected static final String TEST_QUERY_ID = "queryId";
    protected static final String TEST_CATALOG_NAME = "default";
    protected static final String TEST_TABLE = "test_table";
    protected static final String TEST_TABLE2 = "Test_table2";
    protected static final String TEST_TABLE3 = "test_table3";
    protected static final String TEST_TABLE4 = "test_table4";
    protected static final String TEST_TABLE5 = "test_table5";
    protected static final String TEST_TABLE6 = "test_table6";
    protected static final String TEST_TABLE7 = "test_table7";
    protected static final String TEST_TABLE8 = "test_table8";
    protected static final TableName TEST_TABLE_NAME = new TableName(DEFAULT_SCHEMA, TEST_TABLE);
    protected static final TableName TEST_TABLE_2_NAME = new TableName(DEFAULT_SCHEMA, TEST_TABLE2);
    protected static final TableName TEST_TABLE_3_NAME = new TableName(DEFAULT_SCHEMA, TEST_TABLE3);
    protected static final TableName TEST_TABLE_4_NAME = new TableName(DEFAULT_SCHEMA, TEST_TABLE4);
    protected static final TableName TEST_TABLE_5_NAME = new TableName(DEFAULT_SCHEMA, TEST_TABLE5);
    protected static final TableName TEST_TABLE_6_NAME = new TableName(DEFAULT_SCHEMA, TEST_TABLE6);
    protected static final TableName TEST_TABLE_7_NAME = new TableName(DEFAULT_SCHEMA, TEST_TABLE7);
    protected static final TableName TEST_TABLE_8_NAME = new TableName(DEFAULT_SCHEMA, TEST_TABLE8);

    protected static DynamoDbClient ddbClient;
    protected static Schema schema;
    protected static DynamoDBProxyServer server;

    @BeforeClass
    public static void setupOnce() throws Exception
    {
        ddbClient = setupLocalDDB();
        ThrottlingInvoker invoker = ThrottlingInvoker.newDefaultBuilder(EXCEPTION_FILTER, com.google.common.collect.ImmutableMap.of()).build();
        schema = DDBTableUtils.peekTableForSchema(TEST_TABLE, invoker, ddbClient, null);
    }

    @AfterClass
    public static void tearDownOnce() throws Exception {
        server.stop();
    }

    public QueryPlan getQueryPlan(String plan) {
<<<<<<< HEAD
        return new QueryPlan("", plan, "");
=======
        return new QueryPlan("", plan);
>>>>>>> 689761f6
    }

    private static String waitForTableToBecomeActive(DynamoDbClient ddb, DynamoDbWaiter dbWaiter, CreateTableResponse createTableResponse, String tableName) {
        System.out.println("------------------------------------------------------------------------");
        System.out.println("Entered: waitForTableToBecomeActive: for: " + tableName);

        try {
            DescribeTableRequest tableRequest = DescribeTableRequest.builder()
                    .tableName(tableName)
                    .build();

            // Wait until the Amazon DynamoDB table is created
            dbWaiter.waitUntilTableExists(tableRequest);
            String name = createTableResponse.tableDescription().tableName();
            System.out.println("Table :[ " + name + " ] is active");
            System.out.println("------------------------------------------------------------------------");
            return name;

        } catch (DynamoDbException e) {
            System.err.println(e.getMessage());
            System.exit(1);
        }
        return tableName;
    }

    public static void waitForGsiToBecomeActive(DynamoDbClient ddb, String tableName, String indexName) {
        System.out.println("------------------------------------------------------------------------");
        System.out.println("Waiting for GSI to become active: " + indexName + " in table: " + tableName);

        boolean isIndexActive = false;

        while (!isIndexActive) {
            try {
                //This is a local Dynamo DB, so it should be reasonably fast.
                Thread.sleep(5_000); // 5-second wait between checks

                DescribeTableResponse response = ddb.describeTable(DescribeTableRequest.builder().tableName(tableName).build());
                isIndexActive = response.table().globalSecondaryIndexes().stream()
                        .anyMatch(gsi -> gsi.indexName().equals(indexName) && gsi.indexStatus().equals(IndexStatus.ACTIVE));

            } catch (InterruptedException e) {
                Thread.currentThread().interrupt();
                throw new RuntimeException("Interrupted while waiting for the GSI to become active.", e);
            }
        }

        System.out.println("GSI " + indexName + " is now ACTIVE in table " + tableName);
        System.out.println("------------------------------------------------------------------------");
    }

    //Adapted from: https://github.com/awslabs/amazon-dynamodb-local-samples/blob/main/DynamoDBLocal
    private static DynamoDbClient setupLocalDDB() throws Exception
    {
        DynamoDbWaiter dbWaiter;
        DynamoDbClient ddbClient;
        Configurator.setAllLevels(LogManager.getRootLogger().getName(), Level.ERROR);

        try {
            String port = "8000";
            String uri = "http://localhost:" + port;
            // Create an in-memory and in-process instance of DynamoDB Local that runs over HTTP
            final String[] localArgs = {"-inMemory", "-port", port};
            System.out.println("Starting DynamoDB Local...");
            server = ServerRunner.createServerFromCommandLineArgs(localArgs);
            server.start();
            System.out.println("Started DynamoDB Local...");


            //  Create a client and connect to DynamoDB Local
            //  Note: This is a dummy key and secret and AWS_ACCESS_KEY_ID can contain only letters (A–Z, a–z) and numbers (0–9).
            ddbClient = DynamoDbClient.builder()
                    .endpointOverride(URI.create(uri))
                    .httpClient(UrlConnectionHttpClient.builder().build())
                    .region(Region.US_WEST_2)
                    .credentialsProvider(StaticCredentialsProvider.create(AwsBasicCredentials.create("dummyKey", "dummySecret")))
                    .build();

            dbWaiter = ddbClient.waiter();

            // Create ProvisionedThroughput using the builder pattern
            ProvisionedThroughput provisionedThroughput = ProvisionedThroughput.builder()
                    .readCapacityUnits(5L)
                    .writeCapacityUnits(6L)
                    .build();

            setUpTable1And2(provisionedThroughput, ddbClient, dbWaiter);
            setUpTable3(provisionedThroughput, ddbClient, dbWaiter);
            setUpTable4(provisionedThroughput, ddbClient, dbWaiter);
            setUpTable5(provisionedThroughput, ddbClient, dbWaiter);
            setUpTable6(provisionedThroughput, ddbClient, dbWaiter);
            setUpTable7(provisionedThroughput, ddbClient, dbWaiter);
            setUpTable8(provisionedThroughput, ddbClient, dbWaiter);

            return ddbClient;
        } catch (Exception e) {
            throw new RuntimeException(e);
        }
    }

    private static void setUpTable1And2(
            ProvisionedThroughput provisionedThroughput,
            DynamoDbClient ddb, DynamoDbWaiter dbWaiter) throws InterruptedException {

        // For AttributeDefinitions
        List<AttributeDefinition> attributeDefinitions = new ArrayList<>();
        attributeDefinitions.add(AttributeDefinition.builder()
                .attributeName("col_0")
                .attributeType("S")
                .build());
        attributeDefinitions.add(AttributeDefinition.builder()
                .attributeName("col_1")
                .attributeType("N")
                .build());

        // For KeySchema
        List<KeySchemaElement> keySchema = new ArrayList<>();
        keySchema.add(KeySchemaElement.builder()
                .attributeName("col_0")
                .keyType(KeyType.HASH)
                .build());
        keySchema.add(KeySchemaElement.builder()
                .attributeName("col_1")
                .keyType(KeyType.RANGE)
                .build());

        // Create CreateTableRequest using the builder pattern
        CreateTableRequest createTableRequest = CreateTableRequest.builder()
                .tableName(TEST_TABLE)
                .keySchema(keySchema)
                .attributeDefinitions(attributeDefinitions)
                .provisionedThroughput(provisionedThroughput)
                .build();

        CreateTableResponse table1CreateTableResponse = ddb.createTable(createTableRequest);
        String newTableName = waitForTableToBecomeActive(ddb, dbWaiter, table1CreateTableResponse, TEST_TABLE);
        System.out.println("New Table Name: " + newTableName);

        int len = 1000;
        LocalDateTime dateTime = LocalDateTime.of(2019, 9, 23, 11, 18, 37);
        List<WriteRequest> writeRequests = new ArrayList<>();
        for (int i = 0; i < len; i++) {
            Map<String, AttributeValue> item = new HashMap<>();
            // Populating the item map
            item.put("col_0", AttributeValue.builder().s("test_str_" + (i - i % 3)).build());
            item.put("col_1", AttributeValue.builder().n(String.valueOf(i)).build());
            double doubleVal = 200000.0 + i / 2.0;
            if (Math.floor(doubleVal) != doubleVal) {
                item.put("col_2", AttributeValue.builder().n(String.valueOf(doubleVal)).build());
            }
            // Assuming you have appropriate methods to create Map and List AttributeValues
            item.put("col_3", DDBTypeUtils.toAttributeValue(ImmutableMap.of("modulo", i % 2, "nextModulos", ImmutableList.of((i + 1) % 2, ((i + 2) % 2)))));
            item.put("col_4", AttributeValue.builder().n(String.valueOf(dateTime.toLocalDate().toEpochDay())).build());
            item.put("col_5", AttributeValue.builder().n(String.valueOf(Timestamp.valueOf(dateTime).toInstant().toEpochMilli())).build());
            item.put("col_6", i % 128 == 0 ? AttributeValue.builder().nul(true).build() : AttributeValue.builder().n(String.valueOf(i % 128)).build());
            item.put("col_7", DDBTypeUtils.toAttributeValue(ImmutableList.of(-i,String.valueOf(i))));
            item.put("col_8", DDBTypeUtils.toAttributeValue((ImmutableList.of(ImmutableMap.of("mostlyEmptyMap",
                    i % 128 == 0 ? ImmutableMap.of("subtractions", ImmutableSet.of(i - 100, i - 200)) : ImmutableMap.of())))));
            item.put("col_9", AttributeValue.builder().n(String.valueOf(100.0f + i)).build());
            item.put("col_10", DDBTypeUtils.toAttributeValue(ImmutableList.of(ImmutableList.of(1 * i, 2 * i, 3 * i),
                    ImmutableList.of(4 * i, 5 * i), ImmutableList.of(6 * i, 7 * i, 8 * i))));

            byte[] sampleBytes = new byte[2];
            sampleBytes[0] = (byte) (i * len);
            sampleBytes[1] = (byte) (len - i);
            item.put("col_11", AttributeValue.builder().bs(SdkBytes.fromByteBuffer(ByteBuffer.wrap(sampleBytes))).build());

            writeRequests.add(WriteRequest.builder()
                    .putRequest(PutRequest.builder().item(item).build())
                    .build());

            if (writeRequests.size() == 25) {
                BatchWriteItemRequest batchWriteItemRequest = BatchWriteItemRequest.builder()
                        .requestItems(ImmutableMap.of(TEST_TABLE, writeRequests))
                        .build();

                ddb.batchWriteItem(batchWriteItemRequest);
                // Handle response, check for unprocessed items, etc.
                writeRequests.clear(); // Clear the list for the next batch
            }
            dateTime = dateTime.plusHours(26);
        }


        CreateGlobalSecondaryIndexAction createIndexRequest = CreateGlobalSecondaryIndexAction.builder()
                .indexName("test_index")
                .keySchema(KeySchemaElement.builder()
                                .keyType(KeyType.HASH)
                                .attributeName("col_4")
                                .build(),
                        KeySchemaElement.builder()
                                .keyType(KeyType.RANGE)
                                .attributeName("col_5")
                                .build())
                .projection(Projection.builder()
                        .projectionType(ProjectionType.ALL)
                        .build())
                .provisionedThroughput(provisionedThroughput)
                .build();

        UpdateTableRequest updateTableRequest = UpdateTableRequest.builder()
                .tableName(TEST_TABLE)
                .attributeDefinitions(
                        AttributeDefinition.builder()
                                .attributeName("col_4")
                                .attributeType(ScalarAttributeType.N)
                                .build(),
                        AttributeDefinition.builder()
                                .attributeName("col_5")
                                .attributeType(ScalarAttributeType.N)
                                .build())
                .globalSecondaryIndexUpdates(GlobalSecondaryIndexUpdate.builder()
                        .create(createIndexRequest)
                        .build())
                .build();

        ddb.updateTable(updateTableRequest);
        dbWaiter.waitUntilTableExists(DescribeTableRequest.builder().tableName(TEST_TABLE).build());
        waitForGsiToBecomeActive(ddb, TEST_TABLE, "test_index");


        // for case sensitivity testing
        CreateTableRequest table2Request = CreateTableRequest.builder()
                .tableName(TEST_TABLE2)
                .keySchema(keySchema)
                .attributeDefinitions(attributeDefinitions)
                .provisionedThroughput(provisionedThroughput)
                .build();


        waitForTableToBecomeActive(ddb, dbWaiter, ddb.createTable(table2Request), TEST_TABLE2);

    }
    private static void setUpTable3(
            ProvisionedThroughput provisionedThroughput,
            DynamoDbClient ddb, DynamoDbWaiter dbWaiter)  {
        ///Glue Table;
        List<AttributeDefinition> attributeDefinitionsGlue = new ArrayList<>();
        attributeDefinitionsGlue.add(AttributeDefinition.builder()
                .attributeName("Col0")
                .attributeType("S")
                .build());
        attributeDefinitionsGlue.add(AttributeDefinition.builder()
                .attributeName("Col1")
                .attributeType("S")
                .build());

        List<KeySchemaElement> keySchemaGlue = new ArrayList<>();
        keySchemaGlue.add(KeySchemaElement.builder()
                .attributeName("Col0")
                .keyType(KeyType.HASH)
                .build());
        keySchemaGlue.add(KeySchemaElement.builder()
                .attributeName("Col1")
                .keyType(KeyType.RANGE)
                .build());
        CreateTableRequest table3Request = CreateTableRequest.builder()
                .tableName(TEST_TABLE3)
                .keySchema(keySchemaGlue)
                .attributeDefinitions(attributeDefinitionsGlue)
                .provisionedThroughput(provisionedThroughput)
                .build();

        waitForTableToBecomeActive(ddb, dbWaiter, ddb.createTable(table3Request), TEST_TABLE3);

        Map<String, AttributeValue> item = new HashMap<>();
        item.put("Col0", DDBTypeUtils.toAttributeValue("hashVal"));
        item.put("Col1", DDBTypeUtils.toAttributeValue("20200227S091227"));
        item.put("Col2", DDBTypeUtils.toAttributeValue("2020-02-27T09:12:27Z"));
        item.put("Col3", DDBTypeUtils.toAttributeValue("27/02/2020"));
        item.put("Col4", DDBTypeUtils.toAttributeValue("2020-02-27"));
        item.put("Col5", DDBTypeUtils.toAttributeValue("2015-12-21T17:42:34-05:00"));
        item.put("Col6", DDBTypeUtils.toAttributeValue("2015-12-21T17:42:34Z"));
        item.put("Col7", DDBTypeUtils.toAttributeValue("2015-12-21T17:42:34"));

        List<WriteRequest> table3WriteRequest = new ArrayList<>();
        table3WriteRequest.add(WriteRequest.builder()
                .putRequest(PutRequest.builder().item(item).build())
                .build());

        BatchWriteItemRequest table3BatchWriteItemRequest = BatchWriteItemRequest.builder()
                .requestItems(ImmutableMap.of(TEST_TABLE3, table3WriteRequest))
                .build();
        ddb.batchWriteItem(table3BatchWriteItemRequest);

    }
    private static void setUpTable4(
            ProvisionedThroughput provisionedThroughput,
            DynamoDbClient ddb, DynamoDbWaiter dbWaiter) {

        List<AttributeDefinition> table4AttributeDefinitions = new ArrayList<>();
        table4AttributeDefinitions.add(AttributeDefinition.builder()
                .attributeName("Col0")
                .attributeType(ScalarAttributeType.S)
                .build());

        // Define key schema for Table 4
        List<KeySchemaElement> table4KeySchema = new ArrayList<>();
        table4KeySchema.add(KeySchemaElement.builder()
                .attributeName("Col0")
                .keyType(KeyType.HASH)
                .build());

        // Create Table Request for Table 4
        CreateTableRequest table4TableRequest = CreateTableRequest.builder()
                .tableName(TEST_TABLE4)
                .keySchema(table4KeySchema)
                .attributeDefinitions(table4AttributeDefinitions)
                .provisionedThroughput(ProvisionedThroughput.builder() // Assuming 'provisionedThroughput' is defined
                        .readCapacityUnits(5L)  // Example capacity units
                        .writeCapacityUnits(5L)
                        .build())
                .build();

        waitForTableToBecomeActive(ddb, dbWaiter, ddb.createTable(table4TableRequest), TEST_TABLE4);

        Map<String, AttributeValue> col1 = new HashMap<>();
        col1.put("field1", AttributeValue.builder().s("someField1").build());
        col1.put("field2", AttributeValue.builder().nul(true).build()); // Representing null

        Map<String, AttributeValue> item = new HashMap<>();
        item.put("Col0", AttributeValue.builder().s("hashVal").build());
        item.put("Col1", AttributeValue.builder().m(col1).build());

        WriteRequest writeRequest = WriteRequest.builder()
                .putRequest(PutRequest.builder().item(item).build())
                .build();

        BatchWriteItemRequest batchWriteItemRequest = BatchWriteItemRequest.builder()
                .requestItems(ImmutableMap.of(TEST_TABLE4, ImmutableList.of(writeRequest)))
                .build();

        ddb.batchWriteItem(batchWriteItemRequest);
    }

    private static void setUpTable5(
            ProvisionedThroughput provisionedThroughput,
            DynamoDbClient ddb, DynamoDbWaiter dbWaiter) {

        List<AttributeDefinition> table5AttributeDefinitions = new ArrayList<>();
        table5AttributeDefinitions.add(AttributeDefinition.builder()
                .attributeName("Col0")
                .attributeType(ScalarAttributeType.S)
                .build());

        List<KeySchemaElement> table5KeySchema = new ArrayList<>();
        table5KeySchema.add(KeySchemaElement.builder()
                .attributeName("Col0")
                .keyType(KeyType.HASH)
                .build());

        CreateTableRequest table5CreateTableRequest = CreateTableRequest.builder()
                .tableName(TEST_TABLE5)
                .keySchema(table5KeySchema)
                .attributeDefinitions(table5AttributeDefinitions)
                .provisionedThroughput(provisionedThroughput)
                .build();

        waitForTableToBecomeActive(ddb, dbWaiter, ddb.createTable(table5CreateTableRequest), TEST_TABLE5);

        // Nested collection
        Map<String, AttributeValue> nestedCol = new HashMap<>();
        ArrayList<String> value = new ArrayList<>();
        value.add("list1");
        value.add("list2");
        nestedCol.put("list", AttributeValue.builder()
                .l(value.stream().map(s -> AttributeValue.builder().s(s).build()).collect(Collectors.toList()))
                .build());

        // Structured collection
        Map<String, AttributeValue> listStructCol = new HashMap<>();
        Map<String, AttributeValue> structVal = new HashMap<>();
        structVal.put("key1", AttributeValue.builder().s("str1").build());
        structVal.put("key2", AttributeValue.builder().s("str2").build());
        listStructCol.put("structKey", AttributeValue.builder().m(structVal).build());

        // Item to write
        Map<String, AttributeValue> item = new HashMap<>();
        item.put("Col0", AttributeValue.builder().s("hashVal").build());
        item.put("outermap", AttributeValue.builder().m(nestedCol).build());
        item.put("structcol", AttributeValue.builder().m(listStructCol).build());

        // Batch write request
        WriteRequest writeRequest = WriteRequest.builder()
                .putRequest(PutRequest.builder().item(item).build())
                .build();
        BatchWriteItemRequest batchWriteItemRequest = BatchWriteItemRequest.builder()
                .requestItems(ImmutableMap.of(TEST_TABLE5, ImmutableList.of(writeRequest)))
                .build();

        // Perform the batch write operation
        ddb.batchWriteItem(batchWriteItemRequest);
    }

    private static void setUpTable6(
            ProvisionedThroughput provisionedThroughput,
            DynamoDbClient ddb, DynamoDbWaiter dbWaiter)
            throws InterruptedException {

        // Define attribute definitions for Table 6
        List<AttributeDefinition> table6AttributeDefinitions = new ArrayList<>();
        table6AttributeDefinitions.add(AttributeDefinition.builder()
                .attributeName("Col0")
                .attributeType(ScalarAttributeType.S)
                .build());

        // Define key schema for Table 6
        List<KeySchemaElement> table6KeySchema = new ArrayList<>();
        table6KeySchema.add(KeySchemaElement.builder()
                .attributeName("Col0")
                .keyType(KeyType.HASH)
                .build());

        // Create Table Request for Table 6
        CreateTableRequest table6CreateTableRequest = CreateTableRequest.builder()
                .tableName(TEST_TABLE6)
                .keySchema(table6KeySchema)
                .attributeDefinitions(table6AttributeDefinitions)
                .provisionedThroughput(provisionedThroughput)
                .build();


        waitForTableToBecomeActive(ddb, dbWaiter, ddb.createTable(table6CreateTableRequest), TEST_TABLE6); // Use the same waitForTableToBecomeActive method

        // Prepare nested collections for batch write
        ArrayList<String> value = new ArrayList<>();
        value.add("list1");
        value.add("list2");
        Map<String, ArrayList<String>> nestedCol = new HashMap<>();
        nestedCol.put("list", value);

        Map<String, String> structVal = new HashMap<>();
        structVal.put("key1", "str1");
        structVal.put("key2", "str2");
        Map<String, Map<String, String>> listStructCol = new HashMap<>();
        listStructCol.put("structKey", structVal);

        // Batch writes items to Table 6
        Map<String, AttributeValue> table6Item = new HashMap<>();
        // Assuming DDBTypeUtils.toAttributeValue is properly defined and imported
        table6Item.put("Col0", DDBTypeUtils.toAttributeValue("hashVal"));
        table6Item.put("outermap", DDBTypeUtils.toAttributeValue(nestedCol));
        table6Item.put("structcol", DDBTypeUtils.toAttributeValue(listStructCol));

        WriteRequest table6WriteRequest = WriteRequest.builder()
                .putRequest(PutRequest.builder().item(table6Item).build())
                .build();

        List<WriteRequest> table6WriteRequests = new ArrayList<>();
        table6WriteRequests.add(table6WriteRequest);

        BatchWriteItemRequest table6BatchWriteItemRequest = BatchWriteItemRequest.builder()
                .requestItems(ImmutableMap.of(TEST_TABLE6, table6WriteRequests))
                .build();

        ddb.batchWriteItem(table6BatchWriteItemRequest);
    }

    private static void setUpTable7(
            ProvisionedThroughput provisionedThroughput,
            DynamoDbClient ddb, DynamoDbWaiter dbWaiter)
            throws InterruptedException {

        List<AttributeDefinition> table7AttributeDefinitions = new ArrayList<>();
        table7AttributeDefinitions.add(AttributeDefinition.builder()
                .attributeName("Col0")
                .attributeType(ScalarAttributeType.S)
                .build());

        List<KeySchemaElement> table7KeySchema = new ArrayList<>();
        table7KeySchema.add(KeySchemaElement.builder()
                .attributeName("Col0")
                .keyType(KeyType.HASH)
                .build());

        CreateTableRequest table7CreateTableRequest = CreateTableRequest.builder()
                .tableName(TEST_TABLE7)
                .keySchema(table7KeySchema)
                .attributeDefinitions(table7AttributeDefinitions)
                .provisionedThroughput(provisionedThroughput)
                .build();

        CreateTableResponse table7CreateTableResponse = ddb.createTable(table7CreateTableRequest);
        waitForTableToBecomeActive(ddb, dbWaiter, table7CreateTableResponse, TEST_TABLE7);

        // Prepare data for batch write
        ArrayList<String> stringList = new ArrayList<>();
        stringList.add("list1");
        stringList.add("list2");

        ArrayList<Integer> intList = new ArrayList<>();
        intList.add(0);
        intList.add(1);
        intList.add(2);

        ArrayList<Map<String, String>> listStructCol = new ArrayList<>();
        Map<String, String> structVal = new HashMap<>();
        structVal.put("key1", "str1");
        structVal.put("key2", "str2");
        Map<String, String> structVal2 = new HashMap<>();
        structVal2.put("key1", "str11");
        structVal2.put("key2", "str22");
        listStructCol.add(structVal);
        listStructCol.add(structVal2);

        // Batch writes items to Table 7
        Map<String, AttributeValue> table7Item = new HashMap<>();
        table7Item.put("Col0", DDBTypeUtils.toAttributeValue("hashVal"));
        table7Item.put("stringList", DDBTypeUtils.toAttributeValue(stringList));
        table7Item.put("intList", DDBTypeUtils.toAttributeValue(intList));
        table7Item.put("listStructCol", DDBTypeUtils.toAttributeValue(listStructCol));

        WriteRequest table7WriteRequest = WriteRequest.builder()
                .putRequest(PutRequest.builder().item(table7Item).build())
                .build();

        List<WriteRequest> table7WriteRequests = new ArrayList<>();
        table7WriteRequests.add(table7WriteRequest);

        BatchWriteItemRequest table7BatchWriteItemRequest = BatchWriteItemRequest.builder()
                .requestItems(ImmutableMap.of(TEST_TABLE7, table7WriteRequests))
                .build();

        ddb.batchWriteItem(table7BatchWriteItemRequest);
    }

    private static void setUpTable8(
            ProvisionedThroughput provisionedThroughput,
            DynamoDbClient ddb, DynamoDbWaiter dbWaiter)
            throws InterruptedException {

        List<AttributeDefinition> table8AttributeDefinitions = new ArrayList<>();
        table8AttributeDefinitions.add(AttributeDefinition.builder()
                .attributeName("Col0")
                .attributeType(ScalarAttributeType.S)
                .build());

        List<KeySchemaElement> table8KeySchema = new ArrayList<>();
        table8KeySchema.add(KeySchemaElement.builder()
                .attributeName("Col0")
                .keyType(KeyType.HASH)
                .build());

        CreateTableRequest table8CreateTableRequest = CreateTableRequest.builder()
                .tableName(TEST_TABLE8)
                .keySchema(table8KeySchema)
                .attributeDefinitions(table8AttributeDefinitions)
                .provisionedThroughput(provisionedThroughput)
                .build();

        CreateTableResponse table8CreateTableResponse = ddb.createTable(table8CreateTableRequest);
        waitForTableToBecomeActive(ddb, dbWaiter, table8CreateTableResponse, TEST_TABLE8);

        // Prepare data for batch write
        Map<String, Integer> numMap = new HashMap<>();
        numMap.put("key1", 1);
        numMap.put("key2", 2);

        // Batch writes items to Table 8
        Map<String, AttributeValue> table8Item = new HashMap<>();
        table8Item.put("Col0", DDBTypeUtils.toAttributeValue("hashVal"));
        table8Item.put("nummap", DDBTypeUtils.toAttributeValue(numMap));

        WriteRequest table8WriteRequest = WriteRequest.builder()
                .putRequest(PutRequest.builder().item(table8Item).build())
                .build();

        List<WriteRequest> table8WriteRequests = new ArrayList<>();
        table8WriteRequests.add(table8WriteRequest);

        BatchWriteItemRequest table8BatchWriteItemRequest = BatchWriteItemRequest.builder()
                .requestItems(ImmutableMap.of(TEST_TABLE8, table8WriteRequests))
                .build();

        ddb.batchWriteItem(table8BatchWriteItemRequest);
    }
}<|MERGE_RESOLUTION|>--- conflicted
+++ resolved
@@ -123,11 +123,7 @@
     }
 
     public QueryPlan getQueryPlan(String plan) {
-<<<<<<< HEAD
-        return new QueryPlan("", plan, "");
-=======
         return new QueryPlan("", plan);
->>>>>>> 689761f6
     }
 
     private static String waitForTableToBecomeActive(DynamoDbClient ddb, DynamoDbWaiter dbWaiter, CreateTableResponse createTableResponse, String tableName) {
