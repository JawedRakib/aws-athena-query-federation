--- conflicted
+++ resolved
@@ -12,7 +12,7 @@
       - athena-federation
       - jdbc
     HomePageUrl: 'https://github.com/awslabs/aws-athena-query-federation'
-    SemanticVersion: 2024.18.2
+    SemanticVersion: 2022.47.1
     SourceCodeUrl: 'https://github.com/awslabs/aws-athena-query-federation'
 Parameters:
   LambdaFunctionName:
@@ -96,48 +96,12 @@
           glue_connection: !If [ HasGlueConnection, !Ref GlueConnection, !Ref "AWS::NoValue" ]
       FunctionName: !Ref LambdaFunctionName
       Handler: "com.amazonaws.athena.connectors.datalakegen2.DataLakeGen2MuxCompositeHandler"
-      CodeUri: "./target/athena-datalakegen2-2024.18.2.jar"
+      CodeUri: "./target/athena-datalakegen2-2022.47.1.jar"
       Description: "Enables Amazon Athena to communicate with DataLake Gen2 using JDBC"
       Runtime: java11
       Timeout: !Ref LambdaTimeout
       MemorySize: !Ref LambdaMemory
-<<<<<<< HEAD
       Role: !If [ NotHasLambdaRole, !GetAtt FunctionRole.Arn, !Ref LambdaRoleArn ]
-=======
-      PermissionsBoundary: !If [ HasPermissionsBoundary, !Ref PermissionsBoundaryARN, !Ref "AWS::NoValue" ]
-      Policies:
-        - Statement:
-            - Action:
-                - secretsmanager:GetSecretValue
-              Effect: Allow
-              Resource: !Sub 'arn:${AWS::Partition}:secretsmanager:${AWS::Region}:${AWS::AccountId}:secret:${SecretNamePrefix}*'
-          Version: '2012-10-17'
-        - Statement:
-            - Action:
-                - logs:CreateLogGroup
-              Effect: Allow
-              Resource: !Sub 'arn:${AWS::Partition}:logs:${AWS::Region}:${AWS::AccountId}:*'
-          Version: '2012-10-17'
-        - Statement:
-            - Action:
-                - logs:CreateLogStream
-                - logs:PutLogEvents
-              Effect: Allow
-              Resource: !Sub 'arn:${AWS::Partition}:logs:${AWS::Region}:${AWS::AccountId}:log-group:/aws/lambda/${LambdaFunctionName}:*'
-          Version: '2012-10-17'
-        - Statement:
-            - Action:
-                - athena:GetQueryExecution
-              Effect: Allow
-              Resource: '*'
-          Version: '2012-10-17'
-        #S3CrudPolicy allows our connector to spill large responses to S3. You can optionally replace this pre-made policy
-        #with one that is more restrictive and can only 'put' but not read,delete, or overwrite files.
-        - S3CrudPolicy:
-            BucketName: !Ref SpillBucket
-        #VPCAccessPolicy allows our connector to run in a VPC so that it can access your data source.
-        - VPCAccessPolicy: {}
->>>>>>> aa13dca2
       VpcConfig:
         SecurityGroupIds: !If [ HasSecurityGroups, !Ref SecurityGroupIds, !Ref "AWS::NoValue" ]
         SubnetIds: !If [ HasSubnets, !Ref SubnetIds, !Ref "AWS::NoValue" ]
@@ -184,7 +148,7 @@
             Resource: !Sub 'arn:${AWS::Partition}:logs:${AWS::Region}:${AWS::AccountId}:log-group:/aws/lambda/${LambdaFunctionName}:*'
           - Action:
               - athena:GetQueryExecution
-              - s3:ListAllMyBuckets
+
             Effect: Allow
             Resource: '*'
           - Action:
