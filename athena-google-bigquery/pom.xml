--- conflicted
+++ resolved
@@ -54,7 +54,6 @@
             </exclusions>
         </dependency>
         <dependency>
-<<<<<<< HEAD
             <groupId>io.grpc</groupId>
             <artifactId>grpc-api</artifactId>
             <version>1.63.0</version>
@@ -71,8 +70,6 @@
             <scope>test</scope>
         </dependency>
         <dependency>
-=======
->>>>>>> d42e7592
             <groupId>org.mockito</groupId>
             <artifactId>mockito-inline</artifactId>
             <version>${mockito.version}</version>
