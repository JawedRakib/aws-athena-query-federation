# RDF Glue Data Catalog Setup

To query RDF data using this connector, create a table in the Glue data catalog that maps to RDF data in the Neptune database. There are two styles of mapping available:

- **Class-based**: The table represents an RDFS class. Each row represents an RDF resource whose type of that class. Columns represent datatype or object properties. See the `airport_rdf` example below.
- **Query-based**: The table represents the resultset of a SPARQL query. Each row is one result. See the `route_rdf` example below.

In each case, you define columns and use table properties to map RDF to that column structure. Here is a summary of table properties to indicate RDF mapping:

|Property|Values|Description|
|--------|------|-----------|
|componenttype|rdf||
|querymode|class, sparql||
|sparql|SPARQL query to use to find resultset.|Only if querymode='sparql'. Omit prefixes. Define prefixes as table properties.|
|classuri|Class of resources to find|In curie form prefix:classname. Only if querymode='class'. Connector will query for resources whose RDF type is this classuri.|
|subject|Name of column that is the subject in triples.|Only if querymode='class'. Connector will query for resources whose RDF type is this classuri. In that query. THiS IS THE SUBJECT.|
|preds_prefix|Prefix for predicates to find|Only if querymode='class'. If that prefix is P, you must define property prefix_P. For each resource, the connector finds column values as objects of predicates preds_prefix:colname|
|prefix_|Default prefix for query| URI prefix without angled brackets|
|prefix_X|Prefix known by shortform X| URI prefix without angled brackets|
|strip_uri|true, false|Only only localname of URIs in resultset|

## Examples
We provide examples of both class-based and query-based tables. The examples use the Air Routes dataset. 

The **airport_rdf** table is a class-based table. Its rows represent individual RDF resources that have a specified RDFS class. The column names represent predicates. The column values represent objects. 

The next figure shows the column structure of the table:

![](./assets/airportrdf_schema.png)

We set the table properties as follows:
- componenttype:rdf
- querymode: class
- classuri: class:Airport
- subject: id
- preds_prefix: prop
- prefix_class: http://kelvinlawrence.net/air-routes/class/
- prefix_prop: http://kelvinlawrence.net/air-routes/datatypeProperty/

The next figure shows the properties:

![](./assets/airportrdf_props.png)

We set **componenttype** to **rdf** to indicate this is an RDF-based table. We set **querymode** to **class** to indicate the RDF mapping is class-based. We indicate the class using **classuri**. The value is given in CURIE form as **class:Airport**. Here **class** is a prefix. The full value is defined by the **prefix_class** property. We can see that the fully-qualified class URI is **http://kelvinlawrence.net/air-routes/class/Airport**.

One column must map to the URI of the resource itself. That is given by **subject**. In this example, the **subject** is **id**. Each other column must map to the local name of the predicate. **prefix_prop** is the prefix of the predicates.

The connector creates a SPARQL query based on these settings, runs it against the Neptune cluster, and returns the results in the tabular form specified. The query for the above example is the following

```
PREFIX class: <http://kelvinlawrence.net/air-routes/class/> # from predicate_class
PREFIX prop: <http://kelvinlawrence.net/air-routes/datatypeProperty/> # from predicate_prop

# each variable selected must be a column name
SELECT ?id ?type ?code ?icao ?desc ?region ?runways ?longest ?elev ?country ?city ?lat ?lon
WHERE {
    ?id rdf:type class:Airport . # id is subject, class prefix is defined by prefix_class, Airport is defined by classuri
    ?id prop:type ?type . # type is a column name, prop is prefix defined by prefix_prop
    ?id prop:code ?code .
    ?id prop:icao ?icao .
    ?id prop:desc ?desc .
    ?id prop:region ?region .
    ?id prop:runways ?runways .
    ?id prop:longest ?longest .
    ?id prop:elev ?elev .
    ?id prop:country ?country .
    ?id prop:city ?city .
    ?id prop:lat ?lat .
    ?id prop:lon ?lon .
}
```
In the above, the **?id*** variable brings back a URI rather than a literal. The connector returns it as a string containing the full URI. You can specify **strip_uri** to force the connector to return only the local part, that is the part after the final hash or slash. 

The class-based approach is suitable if your RDF model follows the convention where resources belong to a specific class and properties have the same predicate URI structure. If your data does not follow this approach, or if you simply need more flexibility, use the query-based approach discussed below.

To apply this approach to your own dataset, we recommend running a SPARQL query against your data to introspect its structure. The following query checks for distinct predicates in a sample of 1000 resources of a given class. These predicates can then be columns in the tabular representation of that class.

```
select distinct ?p where { ?s rdf:type #MYCLASS . ?s ?p ?o } LIMIT 1000
```
The **route_rdf** table is a query-based table. Its rows represent results from a SPARQL select query.

![](./assets/routerdf.png)

We set the table properties as follows:
- querymode: sparql
- sparql: select ?incode ?outcode ?dist where {  ?resin op:route ?resout . GRAPH ?route { ?resin op:route ?resout } .  ?route prop:dist ?dist  . ?resin prop:code ?incode .?resout prop:code ?outcode . }
- prefix_prop: http://kelvinlawrence.net/air-routes/datatypeProperty/
- prefix_op: http://kelvinlawrence.net/air-routes/objectProperty/
- strip_uri :true

The connector creates a SPARQL query given by **query** with the prefixes given by **prefix_prop** and **prefix_op**. For clarity, we add comments to explain the query.

```
PREFIX prop: <http://kelvinlawrence.net/air-routes/datatypeProperty/>
PREFIX op: <http://kelvinlawrence.net/air-routes/objectProperty/>

select ?incode ?outcode ?dist where {
   ?resin op:route ?resout . # Find two airport resources with an op:route relationship
   GRAPH ?route { ?resin op:route ?resout } . # The distance of the route is modeled as a named graph. Get the route
   ?route prop:dist ?dist  . # Get distance from named graph
   ?resin prop:code ?incode . # Get airport code of first airport
   ?resout prop:code ?outcode . # Get airport code of second airport
}
```
The connector maps the results **incode**, **output**, **dist** from SPARQL to the column structure of the table.

Query mode is the most flexible way to map RDF to table structure. We recommend testing the query by directly running against the Neptune cluster. When you are happy with its results, use that query to define the Glue table. 

The **route_rdf_nopfx** table is similar to **route_rdf** except the prefixes are included in the SPARQL rather than kept in separate table properties.

![](./assets/routerdf_nopfx.png)

<<<<<<< HEAD
### Step 5: Deploy the Athena Connector
Deploy the Athena connector using RDF as the graph type. See [../neptune-connector-setup/README.md](../neptune-connector-setup/README.md). 

In this example, use the following settings:

- ApplicationName: AthenaNeptuneConnectorRDF
- AthenaCatalogName: athena-catalog-neptune-rdf
- GlueDatabaseName: graph-database-rdf
- NeptuneGraphtype: RDF

### Step 6: Query
Once connector is deployed, you can run SQL queries against the Athena service to retrieve this RDF data. 
=======
Run SQL queries against the Athena service to retrieve this RDF data. 
>>>>>>> aa13dca2

The following query accesses the class-based table to retrieve 100 airports.

```
select * from "graph-database-rdf"."airport_rdf"
LIMIT 100
```

The following query accesses the query-based table to retrieve 100 routes. You can run this against either route_rdf or route_rdf_pfx tables.

```
select * from "graph-database-rdf"."route_rdf"
LIMIT 100
```

The following query accesses the query-based table to retrieve routes from YOW airport. You can run this against either route_rdf or route_rdf_pfx tables.

```
select * from "graph-database-rdf"."route_rdf". 
where incode='YOW'
```

<|MERGE_RESOLUTION|>--- conflicted
+++ resolved
@@ -111,22 +111,7 @@
 
 ![](./assets/routerdf_nopfx.png)
 
-<<<<<<< HEAD
-### Step 5: Deploy the Athena Connector
-Deploy the Athena connector using RDF as the graph type. See [../neptune-connector-setup/README.md](../neptune-connector-setup/README.md). 
-
-In this example, use the following settings:
-
-- ApplicationName: AthenaNeptuneConnectorRDF
-- AthenaCatalogName: athena-catalog-neptune-rdf
-- GlueDatabaseName: graph-database-rdf
-- NeptuneGraphtype: RDF
-
-### Step 6: Query
-Once connector is deployed, you can run SQL queries against the Athena service to retrieve this RDF data. 
-=======
 Run SQL queries against the Athena service to retrieve this RDF data. 
->>>>>>> aa13dca2
 
 The following query accesses the class-based table to retrieve 100 airports.
 
