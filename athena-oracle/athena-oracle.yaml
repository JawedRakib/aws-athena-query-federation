--- conflicted
+++ resolved
@@ -85,15 +85,11 @@
           is_FIPS_Enabled: !Ref IsFIPSEnabled
       FunctionName: !Ref LambdaFunctionName
       PackageType: "Image"
-<<<<<<< HEAD
-      ImageUri: !Sub '292517598671.dkr.ecr.${AWS::Region}.amazonaws.com/athena-federation-repository-oracle:2022.47.1'
-      ImageConfig:
-        Command: [ "com.amazonaws.athena.connectors.oracle.OracleMuxCompositeHandler" ]
-=======
       ImageUri: !Sub
         - '${Account}.dkr.ecr.${AWS::Region}.amazonaws.com/athena-federation-repository-oracle:2022.47.1'
         - Account: !If [IsRegionBAH, 084828588479, !If [IsRegionHKG, 183295418215, 292517598671]]
->>>>>>> d31f217d
+      ImageConfig:
+        Command: [ "com.amazonaws.athena.connectors.oracle.OracleMuxCompositeHandler" ]
       Description: "Enables Amazon Athena to communicate with ORACLE using JDBC"
       Timeout: !Ref LambdaTimeout
       MemorySize: !Ref LambdaMemory
